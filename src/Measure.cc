// -*- LSST-C++ -*-

/* 
 * LSST Data Management System
 * Copyright 2008, 2009, 2010 LSST Corporation.
 * 
 * This product includes software developed by the
 * LSST Project (http://www.lsst.org/).
 *
 * This program is free software: you can redistribute it and/or modify
 * it under the terms of the GNU General Public License as published by
 * the Free Software Foundation, either version 3 of the License, or
 * (at your option) any later version.
 * 
 * This program is distributed in the hope that it will be useful,
 * but WITHOUT ANY WARRANTY; without even the implied warranty of
 * MERCHANTABILITY or FITNESS FOR A PARTICULAR PURPOSE.  See the
 * GNU General Public License for more details.
 * 
 * You should have received a copy of the LSST License Statement and 
 * the GNU General Public License along with this program.  If not, 
 * see <http://www.lsstcorp.org/LegalNotices/>.
 */

#include <sstream>
#include <fstream>
#include <ctime>

#include "lsst/daf/base/DateTime.h"
#include "lsst/pex/exceptions.h"
#include "lsst/pex/logging/Log.h"
#include "lsst/afw/geom.h"
#include "lsst/afw/image/Exposure.h"
#include "lsst/meas/algorithms/Measure.h"

namespace lsst {
namespace meas {
namespace algorithms {

namespace {

typedef std::pair<afw::table::KeyTuple<afw::table::Flux>,ScaledFlux::KeyTuple> ScaledFluxKeys;

template <typename T>
inline typename afw::table::Field<T>::Value get(
    afw::table::SourceRecord const & record,
    afw::table::Key<T> const & key,
    typename afw::table::Field<T>::Value default_ = false
) {
    return key.isValid() ? record.get(key) : default_;
}


void applyApCorr(
    afw::table::SourceRecord & source,
    ScaledFluxKeys const & keys,
    double apCorr, double apCorrErr, bool apCorrBad
) {
    if (apCorrBad) {
        if (keys.second.badCorrectionFlag.isValid()) {
            source.set(keys.second.badCorrectionFlag, true);
        }
        if (keys.first.flag.isValid()) {
            source.set(keys.first.flag, true);
        }
    }
    double flux = source.get(keys.first.meas);
    double fluxErr = source.get(keys.first.err);
    source.set(keys.first.meas, flux * apCorr);
    fluxErr *= apCorr;
    fluxErr *= fluxErr;
    flux *= apCorrErr;
    flux *= flux;
    source.set(keys.first.err, std::sqrt(fluxErr + flux));
}

} // anonymous

class MeasureSources::FluxCorrectionImpl {
public:
    ScaledFluxKeys canonical;
    std::vector<ScaledFluxKeys> others;
};

MeasureSourcesBuilder & MeasureSourcesBuilder::addAlgorithm(AlgorithmControl const & algorithmControl) {
    PTR(AlgorithmControl) p = algorithmControl.clone();
    p->name = _prefix + p->name;
    _ctrls.insert(p);
    return *this;
}

MeasureSourcesBuilder & MeasureSourcesBuilder::setCentroider(CentroidControl const & centroidControl) {
    PTR(CentroidControl) p = centroidControl.clone();
    p->name = _prefix + p->name;
    _centroider = p;
    return *this;
}

MeasureSources MeasureSourcesBuilder::build(
    afw::table::Schema & schema,
    PTR(daf::base::PropertyList) const & metadata,
    std::string const & canonicalFlux,
    int canonicalFluxIndex
) const {
    MeasureSources r;
    r._log.reset(pex::logging::Log::getDefaultLog().createChildLog(
                     "meas.algorithms.MeasureSource",
                     pex::logging::Log::INFO
                 ));
    AlgorithmControlMap ctrlMap;
    if (_centroider) {
        r._badCentroidKey = schema.addField<afw::table::Flag>(
            _prefix + "flags.badcentroid",
            "the centroid algorithm used to feed centers to other algorithms failed"
        );
        r._centroider = _centroider->makeAlgorithm(schema, metadata, ctrlMap);
        r._algorithms.push_back(r._centroider);
        ctrlMap[_centroider->name] = _centroider;
    }
    for (ControlSet::const_iterator i = _ctrls.begin(); i != _ctrls.end(); ++i) {
        r._algorithms.push_back((**i).makeAlgorithm(schema, metadata, ctrlMap));
        ctrlMap[(**i).name] = *i;
    }
    r._fluxCorrectionImpl.reset(new MeasureSources::FluxCorrectionImpl());
    for (
        MeasureSources::AlgorithmList::const_iterator i = r._algorithms.begin();
        i != r._algorithms.end();
        ++i
    ) {
        CONST_PTR(ScaledFlux) asScaledFlux = boost::dynamic_pointer_cast<ScaledFlux const>(*i);
        if ((**i).getControl().name == canonicalFlux) {
            if (!asScaledFlux) {
                throw LSST_EXCEPT(
                    pex::exceptions::InvalidParameterException,
                    (boost::format("Canonical flux (%s) is not an instance of ScaledFlux")
                     % canonicalFlux).str()
                );
            }
            int fluxCount = asScaledFlux->getFluxCount();
            if (canonicalFluxIndex < 0 || canonicalFluxIndex >= fluxCount) {
                throw LSST_EXCEPT(
                    pex::exceptions::InvalidParameterException,
                    (boost::format("Invalid index (%d) for canonical flux (must be between 0 and %d)")
                     % canonicalFluxIndex % (fluxCount - 1)).str()
                );
            }
            for (int i = 0; i < fluxCount; ++i) {
                if (i == canonicalFluxIndex) {
                    r._fluxCorrectionImpl->canonical =
                        ScaledFluxKeys(
                            asScaledFlux->getFluxKeys(i),
                            asScaledFlux->getFluxCorrectionKeys(i)
                        );
                } else {
                    r._fluxCorrectionImpl->others.push_back(
                        ScaledFluxKeys(
                            asScaledFlux->getFluxKeys(i),
                            asScaledFlux->getFluxCorrectionKeys(i)
                        )
                    );
                }
            }
        } else if (asScaledFlux) {
            int fluxCount = asScaledFlux->getFluxCount();
            for (int i = 0; i < fluxCount; ++i) {
                r._fluxCorrectionImpl->others.push_back(
                    ScaledFluxKeys(
                        asScaledFlux->getFluxKeys(i),
                        asScaledFlux->getFluxCorrectionKeys(i)
                    )
                );
            }
        }
    }
    return r;
}

<<<<<<< HEAD
void MeasureSources::enableTimingMetadata() { if (!_timings) _timings.reset(new daf::base::PropertySet()); }

void MeasureSources::disableTimingMetadata() { _timings.reset(); }

void MeasureSources::resetTimingMetadata() { if (_timings) _timings.reset(new daf::base::PropertySet()); }

PTR(daf::base::PropertySet) MeasureSources::getTimingMetadata() const {
    if (_timings) return _timings->deepCopy();
    return _timings;
=======
MeasureSources::~MeasureSources() {}

void MeasureSources::correctFluxes(
    afw::table::SourceRecord & source,
    double apCorr,
    double apCorrErr,
    bool apCorrBad
) {
    if (!_fluxCorrectionImpl->canonical.first.meas.isValid()) {
        throw LSST_EXCEPT(
            pex::exceptions::LogicErrorException,
            "Cannot correct fluxes without defining a canonical flux measurement."
        );
    }
    bool badCanonicalFlux = get(source, _fluxCorrectionImpl->canonical.first.flag, false);
    bool badCanonicalPsfFactor = get(source, _fluxCorrectionImpl->canonical.second.psfFactorFlag, false);
    double canonicalPsfFactor = get(source, _fluxCorrectionImpl->canonical.second.psfFactor, 1.0);
    applyApCorr(source, _fluxCorrectionImpl->canonical, apCorr, apCorrErr, apCorrBad);
    for (
        std::vector<ScaledFluxKeys>::const_iterator i = _fluxCorrectionImpl->others.begin();
        i != _fluxCorrectionImpl->others.end();
        ++i
    ) {
        assert(i->first.meas.isValid());
        assert(i->first.err.isValid());
        if (badCanonicalFlux || badCanonicalPsfFactor) {
            // We can't do the correction because the canonical measurement failed.
            // We set "*.flags.badcorr" and the overall "*.flags" if we can.
            if (i->second.badCorrectionFlag.isValid()) {
                source.set(i->second.badCorrectionFlag, true);
            }
            if (i->first.flag.isValid()) {
                source.set(i->first.flag, true);
            }
        } else {
            if (i->second.psfFactorFlag.isValid() && source.get(i->second.psfFactorFlag)) {
                // Bad PSF factor for this measurement.  Mark it as failed overall if we can, then
                // let the uncorrected flux stand.
                if (i->first.flag.isValid()) {
                    source.set(i->first.flag, true);
                }
            } else {
                double psfFactor = get(source, i->second.psfFactor, 1.0);
                double scaling = canonicalPsfFactor / psfFactor;
                source[i->first.meas] *= scaling;
                source[i->first.err] *= scaling;
            }
            applyApCorr(source, *i, apCorr, apCorrErr, apCorrBad);
        }
    }
>>>>>>> 32a19794
}

namespace {

/// Apply algorithm to measure source on image
///
/// Common code for executing an algorithm and catching exceptions.
template<typename PixelT>
void applyAlgorithm(
    Algorithm const& algorithm,         ///< Algorithm to apply
    afw::table::SourceRecord & source,  ///< Source to measure
    afw::image::Exposure<PixelT> const & exposure, ///< Exposure on which to measure
    afw::geom::Point2D const& center,              ///< Center to use
    PTR(pex::logging::Log) log,                    ///< Log for errors
    PTR(daf::base::PropertySet) timings
    )
{
    double start = 0.;
    if (timings) {
        start = daf::base::DateTime::now().nsecs();
    }
    try {
        algorithm.apply(source, exposure, center);
    } catch (pex::exceptions::Exception const& e) {
        // Swallow all exceptions, because one bad measurement shouldn't affect all others
        log->log(pex::logging::Log::DEBUG, boost::format("Measuring %s on source %d at (%f,%f): %s") %
                 algorithm.getControl().name % source.getId() % center.getX() % center.getY() % e.what());
    } catch (...) {
        log->log(pex::logging::Log::WARN, 
                 boost::format("Measuring %s on source %d at (%f,%f): Unknown non-LSST exception.") %
                 algorithm.getControl().name % source.getId() % center.getX() % center.getY());
    }
    if (timings) {
        double duration = daf::base::DateTime::now().nsecs() - start;
        std::string name = algorithm.getControl().name;
        std::replace(name.begin(), name.end(), '.', '_');
        timings->add(name, duration);
    }
}

} // namespace

template <typename PixelT>
void MeasureSources::apply(
    afw::table::SourceRecord & source,
    afw::image::Exposure<PixelT> const & exposure,
    afw::geom::Point2D const & center,
    bool refineCenter
) const {
    afw::geom::Point2D c(center);
    CONST_PTR(afw::table::SourceTable) table = source.getTable();
    for (
        AlgorithmList::const_iterator i = _algorithms.begin();
        i != _algorithms.end();
        ++i
    ) {
        applyAlgorithm(**i, source, exposure, c, _log, _timings);
        if (refineCenter && *i == _centroider) { // should only match the first alg, but test is cheap
            if (source.get(_centroider->getKeys().flag)) {
                source.set(_badCentroidKey, true);
            } else {
                c = source.get(_centroider->getKeys().meas);
            }
        }
    }
}

template <typename PixelT>
void MeasureSources::apply(
    afw::table::SourceRecord & source,
    afw::image::Exposure<PixelT> const & exposure
) const {
    CONST_PTR(afw::detection::Footprint) foot = source.getFootprint();
    if (!foot) {
        throw LSST_EXCEPT(pex::exceptions::RuntimeErrorException, 
                          (boost::format("No footprint for source %d") % source.getId()).str());
    }
    afw::detection::Footprint::PeakList const& peakList = foot->getPeaks();
    if (peakList.size() == 0) {
        throw LSST_EXCEPT(pex::exceptions::RuntimeErrorException, 
                          (boost::format("No peak for source %d") % source.getId()).str());
    }
    PTR(afw::detection::Peak) peak = peakList[0];
    // set the initial centroid in the patch using the peak, then refine it.
    afw::geom::Point2D center(peak->getFx(), peak->getFy());
    apply(source, exposure, center, true);
}


template <typename PixelT>
void MeasureSources::apply(
    afw::table::SourceRecord & source,
    afw::image::Exposure<PixelT> const & exposure,
    afw::table::SourceRecord const& reference,
    CONST_PTR(afw::image::Wcs) referenceWcs
) const {
    CONST_PTR(afw::image::Wcs) wcs = exposure.getWcs();

    if (referenceWcs) {
        CONST_PTR(afw::detection::Footprint) refFoot = reference.getFootprint();
        if (!refFoot) {
            throw LSST_EXCEPT(pex::exceptions::RuntimeErrorException, 
                              (boost::format("No footprint for reference %d") % reference.getId()).str());
        }
        source.setFootprint(refFoot->transform(*referenceWcs, *wcs, exposure.getBBox()));
    }

    source.set(afw::table::SourceTable::getCoordKey(), reference.getCoord());
    applyWithCoord(source, exposure);
}

#define INSTANTIATE(TYPE) \
template void MeasureSources::apply(afw::table::SourceRecord &, afw::image::Exposure<TYPE> const &) const; \
template void MeasureSources::apply(afw::table::SourceRecord &, afw::image::Exposure<TYPE> const &, \
                                    afw::geom::Point2D const &, bool) const; \
template void MeasureSources::applyWithCoord(afw::table::SourceRecord &, \
                                             afw::image::Exposure<TYPE> const &) const; \
template void MeasureSources::applyWithPixel(afw::table::SourceRecord &, \
                                             afw::image::Exposure<TYPE> const &) const; \
template void MeasureSources::apply(afw::table::SourceRecord &, afw::image::Exposure<TYPE> const &, \
                                    afw::table::SourceRecord const&, CONST_PTR(afw::image::Wcs)) const;

INSTANTIATE(float);
INSTANTIATE(double);

#undef INSTANTIATE

}}} // namespace lsst::meas::algorithms<|MERGE_RESOLUTION|>--- conflicted
+++ resolved
@@ -175,7 +175,6 @@
     return r;
 }
 
-<<<<<<< HEAD
 void MeasureSources::enableTimingMetadata() { if (!_timings) _timings.reset(new daf::base::PropertySet()); }
 
 void MeasureSources::disableTimingMetadata() { _timings.reset(); }
@@ -185,7 +184,8 @@
 PTR(daf::base::PropertySet) MeasureSources::getTimingMetadata() const {
     if (_timings) return _timings->deepCopy();
     return _timings;
-=======
+}
+
 MeasureSources::~MeasureSources() {}
 
 void MeasureSources::correctFluxes(
@@ -236,7 +236,6 @@
             applyApCorr(source, *i, apCorr, apCorrErr, apCorrBad);
         }
     }
->>>>>>> 32a19794
 }
 
 namespace {
