# -*- python -*-
Import("env")

<<<<<<< HEAD
import os, re, sys
import glob

=======
env.CheckSwig("python", ilang="c++",
              includedProducts="utils")

testLib = env.LoadableModuleIncomplete("_testLib", ["testLib.i"],
                                       LIBS=env.getlibs("meas_algorithms"))
>>>>>>> 17121ad6
#
# Tests
#
import lsst.tests

tests = lsst.tests.Control(env,
                           ignoreList=["testLib.py", "SillyCentroid.cc"],
                           expectedFailures={})

for fileName in glob.glob("*.cc"):
    if re.search(r"^Measure_1\.cc$", os.path.basename(fileName)):
        continue
    env.Program(fileName, LIBS=env.getlibs("afw","meas_algorithms"))

tests.run("*.cc")
for target in tests.run("*.py"):
    env.Depends(target, "../python/lsst/meas/algorithms/_algorithmsLib%s" % (env['LDMODULESUFFIX']))

    if target.endswith("centroidAlgorithms.py"):
        env.Depends(target, "_testLib%s" % (env["LDMODULESUFFIX"]))
        env.Depends(target, "testLib.py")
<|MERGE_RESOLUTION|>--- conflicted
+++ resolved
@@ -1,32 +1,28 @@
 # -*- python -*-
 Import("env")
 
-<<<<<<< HEAD
-import os, re, sys
-import glob
-
-=======
 env.CheckSwig("python", ilang="c++",
               includedProducts="utils")
 
 testLib = env.LoadableModuleIncomplete("_testLib", ["testLib.i"],
                                        LIBS=env.getlibs("meas_algorithms"))
->>>>>>> 17121ad6
 #
 # Tests
 #
 import lsst.tests
 
 tests = lsst.tests.Control(env,
-                           ignoreList=["testLib.py", "SillyCentroid.cc"],
+                           ignoreList=["testLib.py", "SillyCentroid.cc", "Measure_1.cc"],
                            expectedFailures={})
 
-for fileName in glob.glob("*.cc"):
-    if re.search(r"^Measure_1\.cc$", os.path.basename(fileName)):
-        continue
-    env.Program(fileName, LIBS=env.getlibs("afw","meas_algorithms"))
+#for fileName in glob.glob("*.cc"):
+#    if re.search(r"^Measure_1\.cc$", os.path.basename(fileName)):
+#        continue
+#    env.Program(fileName, LIBS=env.getlibs("afw","meas_algorithms"))
 
 tests.run("*.cc")
+
+env.CheckSwig("python", ilang="c++", includedProducts="utils pex_logging")
 for target in tests.run("*.py"):
     env.Depends(target, "../python/lsst/meas/algorithms/_algorithmsLib%s" % (env['LDMODULESUFFIX']))
 
