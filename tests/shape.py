--- conflicted
+++ resolved
@@ -1,6 +1,4 @@
 #!/usr/bin/env python
-<<<<<<< HEAD
-
 # 
 # LSST Data Management System
 # Copyright 2008, 2009, 2010 LSST Corporation.
@@ -23,11 +21,7 @@
 # see <http://www.lsstcorp.org/LegalNotices/>.
 #
 
-import re
-import os
-=======
 import re, os, sys
->>>>>>> 6cbf086a
 import glob
 import math
 import unittest
