// -*- LSST-C++ -*-
#if !defined(LSST_MEAS_ALGORITHMS_SPATIALMODELPSF_H)
#define LSST_MEAS_ALGORITHMS_SPATIALMODELPSF_H

/* 
 * LSST Data Management System
 * Copyright 2008, 2009, 2010 LSST Corporation.
 * 
 * This product includes software developed by the
 * LSST Project (http://www.lsst.org/).
 *
 * This program is free software: you can redistribute it and/or modify
 * it under the terms of the GNU General Public License as published by
 * the Free Software Foundation, either version 3 of the License, or
 * (at your option) any later version.
 * 
 * This program is distributed in the hope that it will be useful,
 * but WITHOUT ANY WARRANTY; without even the implied warranty of
 * MERCHANTABILITY or FITNESS FOR A PARTICULAR PURPOSE.  See the
 * GNU General Public License for more details.
 * 
 * You should have received a copy of the LSST License Statement and 
 * the GNU General Public License along with this program.  If not, 
 * see <http://www.lsstcorp.org/LegalNotices/>.
 */
 
/**
 * @file
 *
 * @brief Class used by SpatialCell for spatial PSF fittig
 *
 * @ingroup algorithms
 */
#include <utility>
#include <vector>

#include "lsst/afw.h"
#include "lsst/pex/policy.h"

#include "lsst/afw/detection/Psf.h"
#include "lsst/afw/math/Kernel.h"
#include "lsst/afw/math/SpatialCell.h"

namespace lsst {
namespace meas {
namespace algorithms {
    
    template<typename PixelT>
    std::pair<lsst::afw::math::LinearCombinationKernel::Ptr, std::vector<double> >
    createKernelFromPsfCandidates(lsst::afw::math::SpatialCellSet const& psfCells,
                                  int const nEigenComponents,
                                  int const spatialOrder,
                                  int const ksize,
                                  int const nStarPerCell=-1,
                                  bool const constantWeight=true                              
                                 );
    
    template<typename PixelT>
    int countPsfCandidates(lsst::afw::math::SpatialCellSet const& psfCells, int const nStarPerCell=-1);
        
    template<typename PixelT>
    std::pair<bool, double>
    fitSpatialKernelFromPsfCandidates(lsst::afw::math::Kernel *kernel,
                                      lsst::afw::math::SpatialCellSet const& psfCells,
                                      int const nStarPerCell = -1,
                                      double const tolerance = 1e-5);
    template<typename PixelT>
    std::pair<bool, double>
    fitSpatialKernelFromPsfCandidates(lsst::afw::math::Kernel *kernel,
                                      lsst::afw::math::SpatialCellSet const& psfCells,
                                      bool const doNonLinearFit,
                                      int const nStarPerCell = -1,
                                      double const tolerance = 1e-5);
        
    template<typename ImageT>
    double subtractPsf(lsst::afw::detection::Psf const& psf, ImageT *data, double x, double y);
    
<<<<<<< HEAD
    template<typename Image>
    std::pair<lsst::afw::math::Kernel::Ptr, std::pair<double, double> >
    fitKernelToImage(lsst::afw::math::LinearCombinationKernel const& kernel,
                     Image const& image, lsst::afw::geom::Point2D const& pos);
=======
template<typename PixelT>
std::pair<bool, double>
fitSpatialKernelFromPsfCandidates(lsst::afw::math::Kernel *kernel,
                                  lsst::afw::math::SpatialCellSet const& psfCells,
                                  int const nStarPerCell = -1,
                                  double const tolerance = 1e-5,
                                  double const lambda = 0.0);
template<typename PixelT>
std::pair<bool, double>
fitSpatialKernelFromPsfCandidates(lsst::afw::math::Kernel *kernel,
                                  lsst::afw::math::SpatialCellSet const& psfCells,
                                  bool const doNonLinearFit,
                                  int const nStarPerCell = -1,
                                  double const tolerance = 1e-5, 
                                  double const lambda = 0.0);
   
template<typename ImageT>
double subtractPsf(lsst::afw::detection::Psf const& psf, ImageT *data, double x, double y);

template<typename Image>
std::pair<lsst::afw::math::Kernel::Ptr, std::pair<double, double> >
fitKernelToImage(lsst::afw::math::LinearCombinationKernel const& kernel,
                 Image const& image, lsst::afw::geom::Point2D const& pos);
>>>>>>> 6f95bb4a
    
}}}

#endif<|MERGE_RESOLUTION|>--- conflicted
+++ resolved
@@ -34,9 +34,10 @@
 #include <utility>
 #include <vector>
 
+#include "boost/shared_ptr.hpp"
+
 #include "lsst/afw.h"
 #include "lsst/pex/policy.h"
-
 #include "lsst/afw/detection/Psf.h"
 #include "lsst/afw/math/Kernel.h"
 #include "lsst/afw/math/SpatialCell.h"
@@ -45,42 +46,19 @@
 namespace meas {
 namespace algorithms {
     
-    template<typename PixelT>
-    std::pair<lsst::afw::math::LinearCombinationKernel::Ptr, std::vector<double> >
-    createKernelFromPsfCandidates(lsst::afw::math::SpatialCellSet const& psfCells,
-                                  int const nEigenComponents,
-                                  int const spatialOrder,
-                                  int const ksize,
-                                  int const nStarPerCell=-1,
-                                  bool const constantWeight=true                              
-                                 );
+template<typename PixelT>
+std::pair<lsst::afw::math::LinearCombinationKernel::Ptr, std::vector<double> >
+createKernelFromPsfCandidates(lsst::afw::math::SpatialCellSet const& psfCells,
+                              int const nEigenComponents,
+                              int const spatialOrder,
+                              int const ksize,
+                              int const nStarPerCell=-1,
+                              bool const constantWeight=true                              
+                             );
+
+template<typename PixelT>
+int countPsfCandidates(lsst::afw::math::SpatialCellSet const& psfCells, int const nStarPerCell=-1);
     
-    template<typename PixelT>
-    int countPsfCandidates(lsst::afw::math::SpatialCellSet const& psfCells, int const nStarPerCell=-1);
-        
-    template<typename PixelT>
-    std::pair<bool, double>
-    fitSpatialKernelFromPsfCandidates(lsst::afw::math::Kernel *kernel,
-                                      lsst::afw::math::SpatialCellSet const& psfCells,
-                                      int const nStarPerCell = -1,
-                                      double const tolerance = 1e-5);
-    template<typename PixelT>
-    std::pair<bool, double>
-    fitSpatialKernelFromPsfCandidates(lsst::afw::math::Kernel *kernel,
-                                      lsst::afw::math::SpatialCellSet const& psfCells,
-                                      bool const doNonLinearFit,
-                                      int const nStarPerCell = -1,
-                                      double const tolerance = 1e-5);
-        
-    template<typename ImageT>
-    double subtractPsf(lsst::afw::detection::Psf const& psf, ImageT *data, double x, double y);
-    
-<<<<<<< HEAD
-    template<typename Image>
-    std::pair<lsst::afw::math::Kernel::Ptr, std::pair<double, double> >
-    fitKernelToImage(lsst::afw::math::LinearCombinationKernel const& kernel,
-                     Image const& image, lsst::afw::geom::Point2D const& pos);
-=======
 template<typename PixelT>
 std::pair<bool, double>
 fitSpatialKernelFromPsfCandidates(lsst::afw::math::Kernel *kernel,
@@ -104,8 +82,7 @@
 std::pair<lsst::afw::math::Kernel::Ptr, std::pair<double, double> >
 fitKernelToImage(lsst::afw::math::LinearCombinationKernel const& kernel,
                  Image const& image, lsst::afw::geom::Point2D const& pos);
->>>>>>> 6f95bb4a
-    
+
 }}}
 
 #endif